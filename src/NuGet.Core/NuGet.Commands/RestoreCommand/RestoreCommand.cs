﻿// Copyright (c) .NET Foundation. All rights reserved.
// Licensed under the Apache License, Version 2.0. See License.txt in the project root for license information.

using System;
using System.Collections.Concurrent;
using System.Collections.Generic;
using System.Diagnostics;
using System.Globalization;
using System.IO;
using System.Linq;
using System.Threading;
using System.Threading.Tasks;
using NuGet.Common;
using NuGet.DependencyResolver;
using NuGet.Frameworks;
using NuGet.LibraryModel;
using NuGet.Packaging.Core;
using NuGet.ProjectModel;
using NuGet.Repositories;
using NuGet.RuntimeModel;
using NuGet.Versioning;

namespace NuGet.Commands
{
    public class RestoreCommand
    {
        private readonly RestoreCollectorLogger _logger;

        private readonly RestoreRequest _request;

        private bool _success = true;

        private readonly Dictionary<NuGetFramework, RuntimeGraph> _runtimeGraphCache = new Dictionary<NuGetFramework, RuntimeGraph>();

        private readonly ConcurrentDictionary<PackageIdentity, RuntimeGraph> _runtimeGraphCacheByPackage
            = new ConcurrentDictionary<PackageIdentity, RuntimeGraph>(PackageIdentity.Comparer);

        private readonly Dictionary<RestoreTargetGraph, Dictionary<string, LibraryIncludeFlags>> _includeFlagGraphs
            = new Dictionary<RestoreTargetGraph, Dictionary<string, LibraryIncludeFlags>>();

        public RestoreCommand(RestoreRequest request)
        {
            _request = request ?? throw new ArgumentNullException(nameof(request));

            // Validate the lock file version requested
            if (_request.LockFileVersion < 1 || _request.LockFileVersion > LockFileFormat.Version)
            {
                Debug.Fail($"Lock file version {_request.LockFileVersion} is not supported.");
                throw new ArgumentOutOfRangeException(nameof(_request.LockFileVersion));
            }

            var collectorLoggerHideWarningsAndErrors = request.Project.RestoreSettings.HideWarningsAndErrors
                || request.HideWarningsAndErrors;

            var collectorLogger = new RestoreCollectorLogger(_request.Log, collectorLoggerHideWarningsAndErrors)
            {
                ProjectPath = _request.Project?.RestoreMetadata?.ProjectPath,
                WarningPropertiesCollection =  new WarningPropertiesCollection()
                {
                    ProjectWideWarningProperties = request.Project?.RestoreMetadata?.ProjectWideWarningProperties,
                    PackageSpecificWarningProperties = WarningPropertiesCollection.GetPackageSpecificWarningProperties(request.Project)
                }
            };

            _logger = collectorLogger;
        }

        public Task<RestoreResult> ExecuteAsync()
        {
            return ExecuteAsync(CancellationToken.None);
        }

        public async Task<RestoreResult> ExecuteAsync(CancellationToken token)
        {
            var restoreTime = Stopwatch.StartNew();

            // Local package folders (non-sources)
            var localRepositories = new List<NuGetv3LocalRepository>
            {
                _request.DependencyProviders.GlobalPackages
            };

            localRepositories.AddRange(_request.DependencyProviders.FallbackPackageFolders);
            
            var contextForProject = CreateRemoteWalkContext(_request, _logger);

            CacheFile cacheFile = null;
            if (NoOpRestoreUtilities.IsNoOpSupported(_request)) {
                var cacheFileAndStatus = EvaluateCacheFile();
                cacheFile = cacheFileAndStatus.Key;
                if (cacheFileAndStatus.Value)
                {
                    if (NoOpRestoreUtilities.VerifyAssetsAndMSBuildFilesAndPackagesArePresent(_request))
                    {
                        // Replay Warnings and Errors from an existing lock file in case of a no-op.
                        ReplayWarningsAndErrors();

                        restoreTime.Stop();

                        return new NoOpRestoreResult(
                            _success,
                            _request.ExistingLockFile,
                            _request.ExistingLockFile,
                            _request.ExistingLockFile.Path,
                            cacheFile,
                            _request.Project.RestoreMetadata.CacheFilePath,
                            _request.ProjectStyle,
                            restoreTime.Elapsed);
                    }
                }
            }

            // Restore
            var graphs = await ExecuteRestoreAsync(
                _request.DependencyProviders.GlobalPackages,
                _request.DependencyProviders.FallbackPackageFolders,
                contextForProject,
                token);

            // Create assets file
            var assetsFile = BuildAssetsFile(
                _request.ExistingLockFile,
                _request.Project,
                graphs,
                localRepositories,
                contextForProject);

            _success &= await ValidateRestoreGraphsAsync(graphs, _logger);

            // Check package compatibility
            var checkResults = VerifyCompatibility(
                _request.Project,
                _includeFlagGraphs,
                localRepositories,
                assetsFile,
                graphs,
                _request.ValidateRuntimeAssets,
                _logger);

            if (checkResults.Any(r => !r.Success))
            {
                _success = false;
            }


            // Determine the lock file output path
            var assetsFilePath = GetAssetsFilePath(assetsFile);
            // Determine the cache file output path
            var cacheFilePath = NoOpRestoreUtilities.GetCacheFilePath(_request, assetsFile);

            // Tool restores are unique since the output path is not known until after restore
            if (_request.LockFilePath == null
                && _request.ProjectStyle == ProjectStyle.DotnetCliTool)
            {
                _request.LockFilePath = assetsFilePath;
            }

            // Generate Targets/Props files
            var msbuildOutputFiles = Enumerable.Empty<MSBuildOutputFile>();

            if (contextForProject.IsMsBuildBased)
            {
                msbuildOutputFiles = BuildAssetsUtils.GetMSBuildOutputFiles(
                    _request.Project,
                    assetsFile,
                    graphs,
                    localRepositories,
                    _request,
                    assetsFilePath,
                    _success,
                    _logger);
            }

            // If the request is for a lower lock file version, downgrade it appropriately
            DowngradeLockFileIfNeeded(assetsFile);

            // Revert to the original case if needed
            await FixCaseForLegacyReaders(graphs, assetsFile, token);

            // Write the logs into the assets file
            var logs = _logger.Errors
                .Select(l => AssetsLogMessage.Create(l))
                .ToList();

            _success &= !logs.Any(l => l.Level == LogLevel.Error);

            assetsFile.LogMessages = logs;

            if (cacheFile != null)
            {
                cacheFile.Success = _success;
            }

            restoreTime.Stop();
            // Create result
            return new RestoreResult(
                _success,
                graphs,
                checkResults,
                msbuildOutputFiles,
                assetsFile,
                _request.ExistingLockFile,
                assetsFilePath,
                cacheFile,
                cacheFilePath,
                _request.ProjectStyle,
                restoreTime.Elapsed);
        }

<<<<<<< HEAD
        public static string GetHash(RestoreRequest request)
        {
            if(request.Project.RestoreMetadata.ProjectStyle == ProjectStyle.DotnetCliTool)
            {
                var uniqueName = request.DependencyGraphSpec.Restore.First();
                var dgSpec = request.DependencyGraphSpec.WithProjectClosure(uniqueName);
                dgSpec.GetProjectSpec(uniqueName).RestoreMetadata.ProjectPath = null;
                dgSpec.GetProjectSpec(uniqueName).FilePath = null;
                return dgSpec.GetHash();
            }

            return request.DependencyGraphSpec.GetHash();
=======
        private void ReplayWarningsAndErrors()
        {
            var logMessages = _request.ExistingLockFile?.LogMessages ?? Enumerable.Empty<IAssetsLogMessage>();

            foreach (var logMessage in logMessages)
            {
                var restoreLogMessage = new RestoreLogMessage(logMessage.Level, logMessage.Code, logMessage.Message)
                {
                    ProjectPath = logMessage.ProjectPath,
                    WarningLevel = logMessage.WarningLevel,
                    FilePath = logMessage.FilePath,
                    LibraryId = logMessage.LibraryId,
                    TargetGraphs = logMessage.TargetGraphs,
                    StartLineNumber = logMessage.StartLineNumber,
                    StartColumnNumber = logMessage.StartColumnNumber,
                    EndLineNumber = logMessage.EndLineNumber,
                    EndColumnNumber = logMessage.EndColumnNumber
                };

                _request.Log.LogAsync(restoreLogMessage);
            }
>>>>>>> 2104ef5a
        }

        private KeyValuePair<CacheFile,bool> EvaluateCacheFile()
        {
            CacheFile cacheFile;
            var newDgSpecHash = GetHash(_request);
            var noOp = false;

            if(_request.ProjectStyle == ProjectStyle.DotnetCliTool)
            { 
                // Resolve the lock file path if it exists
                var toolPathResolver = new ToolPathResolver(_request.PackagesDirectory);
                var toolDirectory =  toolPathResolver.GetBestToolDirectory(ToolRestoreUtility.GetToolIdOrNullFromSpec(_request.Project),
                    _request.Project.TargetFrameworks.First().Dependencies.First().LibraryRange.VersionRange, 
                    _request.Project.TargetFrameworks.SingleOrDefault().FrameworkName);

                if(toolDirectory != null) // Only set the paths if a good enough match was found. 
                {
                    _request.Project.RestoreMetadata.CacheFilePath = NoOpRestoreUtilities.GetToolCacheFilePath(toolDirectory, ToolRestoreUtility.GetToolIdOrNullFromSpec(_request.Project));
                    _request.LockFilePath = toolPathResolver.GetLockFilePath(toolDirectory);
                }
            }

            if (_request.AllowNoOp && File.Exists(_request.Project.RestoreMetadata.CacheFilePath))
            {
                cacheFile = CacheFileFormat.SafeLoad(_request.Project.RestoreMetadata.CacheFilePath, _logger);

                if (cacheFile.IsValid && StringComparer.Ordinal.Equals(cacheFile.DgSpecHash, newDgSpecHash))
                {
                    _logger.LogVerbose(string.Format(CultureInfo.CurrentCulture, Strings.Log_RestoreNoOpFinish, _request.Project.Name));
                    _success = true;
                    noOp = true;
                }
                else
                {
                    cacheFile = new CacheFile(newDgSpecHash);
                    _logger.LogVerbose(string.Format(CultureInfo.CurrentCulture, Strings.Log_RestoreNoOpDGChanged, _request.Project.Name));
                }
            }
            else
            {
                cacheFile = new CacheFile(newDgSpecHash);

            }

            if (_request.ProjectStyle == ProjectStyle.DotnetCliTool)
            {
                if (noOp) // Only if the hash matches, then load the lock file. This is a performance hit, so we need to delay it as much as possible.
                { 
                    _request.ExistingLockFile = LockFileUtilities.SafeGetLockFile(_request.LockFilePath, _request.Log);
                }
                else
                {
                    _request.LockFilePath = null;
                    _request.ExistingLockFile = null;
                    _request.Project.RestoreMetadata.CacheFilePath = null;
                }
            }
            return new KeyValuePair<CacheFile,bool>(cacheFile, noOp) ;
        }

        private string GetAssetsFilePath(LockFile lockFile)
        {
            var projectLockFilePath = _request.LockFilePath;

            if (string.IsNullOrEmpty(projectLockFilePath))
            {
                if (_request.ProjectStyle == ProjectStyle.PackageReference
                    || _request.ProjectStyle == ProjectStyle.Standalone)
                {
                    projectLockFilePath = Path.Combine(_request.RestoreOutputPath, LockFileFormat.AssetsFileName);
                }
                else if (_request.ProjectStyle == ProjectStyle.DotnetCliTool)
                {
                    var toolName = ToolRestoreUtility.GetToolIdOrNullFromSpec(_request.Project);
                    var lockFileLibrary = ToolRestoreUtility.GetToolTargetLibrary(lockFile, toolName);

                    if (lockFileLibrary != null)
                    {
                        var version = lockFileLibrary.Version;

                        var toolPathResolver = new ToolPathResolver(_request.PackagesDirectory);
                        projectLockFilePath = toolPathResolver.GetLockFilePath(
                            toolName,
                            version,
                            lockFile.Targets.First().TargetFramework);
                    }
                }
                else
                {
                    projectLockFilePath = Path.Combine(_request.Project.BaseDirectory, LockFileFormat.LockFileName);
                }
            }

            return Path.GetFullPath(projectLockFilePath);
        }

        private void DowngradeLockFileIfNeeded(LockFile lockFile)
        {
            if (_request.LockFileVersion <= 2)
            {
                DowngradeLockFileToV2(lockFile);
            }

            if (_request.LockFileVersion <= 1)
            {
                DowngradeLockFileToV1(lockFile);
            }
        }

        private async Task FixCaseForLegacyReaders(
            IEnumerable<RestoreTargetGraph> graphs,
            LockFile lockFile,
            CancellationToken token)
        {
            // The main restore operation restores packages with lowercase ID and version. If the
            // restore request is for lowercase packages, then take this additional post-processing
            // step.
            if (!_request.IsLowercasePackagesDirectory)
            {
                var originalCase = new OriginalCaseGlobalPackageFolder(_request);

                // Convert the case of all the packages used in the project restore
                await originalCase.CopyPackagesToOriginalCaseAsync(graphs, token);

                // Convert the project lock file contents.
                originalCase.ConvertLockFileToOriginalCase(lockFile);
            }
        }

        private LockFile BuildAssetsFile(
            LockFile existingLockFile,
            PackageSpec project,
            IEnumerable<RestoreTargetGraph> graphs,
            IReadOnlyList<NuGetv3LocalRepository> localRepositories,
            RemoteWalkContext contextForProject)
        {
            // Build the lock file
            var lockFile = new LockFileBuilder(_request.LockFileVersion, _logger, _includeFlagGraphs)
                    .CreateLockFile(
                        existingLockFile,
                        project,
                        graphs,
                        localRepositories,
                        contextForProject);

            return lockFile;
        }

        /// <summary>
        /// Check if the given graphs are valid and log errors/warnings.
        /// If fatal errors are encountered the rest of the errors/warnings
        /// are not logged. This is to avoid flooding the log with long 
        /// dependency chains for every package.
        /// </summary>
        private static async Task<bool> ValidateRestoreGraphsAsync(IEnumerable<RestoreTargetGraph> graphs, ILogger logger)
        {
            // Check for cycles
            var success = await ValidateCyclesAsync(graphs, logger);

            if (success)
            {
                // Check for conflicts if no cycles existed
                success = await ValidateConflictsAsync(graphs, logger);
            }

            if (success)
            {
                // Log downgrades if everything else was successful
                await LogDowngradeWarningsAsync(graphs, logger);
            }

            return success;
        }

        /// <summary>
        /// Logs an error and returns false if any cycles exist.
        /// </summary>
        private static async Task<bool> ValidateCyclesAsync(IEnumerable<RestoreTargetGraph> graphs, ILogger logger)
        {
            foreach (var graph in graphs)
            {
                foreach (var cycle in graph.AnalyzeResult.Cycles)
                {
                    var text = Strings.Log_CycleDetected + $" {Environment.NewLine}  {cycle.GetPath()}.";
                    await logger.LogAsync(RestoreLogMessage.CreateError(NuGetLogCode.NU1606, text, cycle.Key?.Name, graph.TargetGraphName));
                    return false;
                }
            }

            return true;
        }

        /// <summary>
        /// Logs an error and returns false if any conflicts exist.
        /// </summary>
        private static async Task<bool> ValidateConflictsAsync(IEnumerable<RestoreTargetGraph> graphs, ILogger logger)
        {
            foreach (var graph in graphs)
            {
                foreach (var versionConflict in graph.AnalyzeResult.VersionConflicts)
                {
                    var message = string.Format(
                            CultureInfo.CurrentCulture,
                            Strings.Log_VersionConflict,
                            versionConflict.Selected.Key.Name)
                        + $" {Environment.NewLine} {versionConflict.Selected.GetPath()} {Environment.NewLine} {versionConflict.Conflicting.GetPath()}.";

                    await logger.LogAsync(RestoreLogMessage.CreateError(NuGetLogCode.NU1607, message, versionConflict.Selected.Key.Name, graph.TargetGraphName));
                    return false;
                }
            }

            return true;
        }

        /// <summary>
        /// Log downgrade warnings from the graphs.
        /// </summary>
        private static Task LogDowngradeWarningsAsync(IEnumerable<RestoreTargetGraph> graphs, ILogger logger)
        {
            var messages = new List<RestoreLogMessage>();

            foreach (var graph in graphs)
            {
                if (graph.AnalyzeResult.Downgrades.Count > 0)
                {
                    // Find all dependencies in the flattened graph that are not packages.
                    var ignoreIds = new HashSet<string>(
                            graph.Flattened.Where(e => e.Key.Type != LibraryType.Package)
                                       .Select(e => e.Key.Name),
                        StringComparer.OrdinalIgnoreCase);

                    foreach (var downgrade in graph.AnalyzeResult.Downgrades)
                    {
                        var downgraded = downgrade.DowngradedFrom;
                        var downgradedBy = downgrade.DowngradedTo;

                        // Filter out non-package dependencies
                        if (!ignoreIds.Contains(downgraded.Key.Name))
                        {
                            // Not all dependencies have a min version, if one does not exist use 0.0.0
                            var fromVersion = downgraded.Key.VersionRange.MinVersion ?? new NuGetVersion(0, 0, 0);
                            var toVersion = downgradedBy.Key.VersionRange.MinVersion ?? new NuGetVersion(0, 0, 0);

                            var message = string.Format(
                                    CultureInfo.CurrentCulture,
                                    Strings.Log_DowngradeWarning,
                                    downgraded.Key.Name,
                                    fromVersion,
                                    toVersion)
                                + $" {Environment.NewLine} {downgraded.GetPath()} {Environment.NewLine} {downgradedBy.GetPath()}";

                            messages.Add(RestoreLogMessage.CreateWarning(NuGetLogCode.NU1605, message, downgraded.Key.Name, graph.TargetGraphName));
                        }
                    }
                }
            }

            // Merge and log messages
            var mergedMessages = DiagnosticUtility.MergeOnTargetGraph(messages);
            return logger.LogMessagesAsync(mergedMessages);
        }

        private static IList<CompatibilityCheckResult> VerifyCompatibility(
                PackageSpec project,
                Dictionary<RestoreTargetGraph, Dictionary<string, LibraryIncludeFlags>> includeFlagGraphs,
                IReadOnlyList<NuGetv3LocalRepository> localRepositories,
                LockFile lockFile,
                IEnumerable<RestoreTargetGraph> graphs,
                bool validateRuntimeAssets,
                ILogger logger)
        {
            // Scan every graph for compatibility, as long as there were no unresolved packages
            var checkResults = new List<CompatibilityCheckResult>();
            if (graphs.All(g => !g.Unresolved.Any()))
            {
                var checker = new CompatibilityChecker(localRepositories, lockFile, validateRuntimeAssets, logger);
                foreach (var graph in graphs)
                {
                    logger.LogVerbose(string.Format(CultureInfo.CurrentCulture, Strings.Log_CheckingCompatibility, graph.Name));

                    var includeFlags = IncludeFlagUtils.FlattenDependencyTypes(includeFlagGraphs, project, graph);

                    var res = checker.Check(graph, includeFlags);
                    checkResults.Add(res);
                    if (res.Success)
                    {
                        logger.LogVerbose(string.Format(CultureInfo.CurrentCulture, Strings.Log_PackagesAndProjectsAreCompatible, graph.Name));
                    }
                    else
                    {
                        // Get error counts on a project vs package basis
                        var projectCount = res.Issues.Count(issue => issue.Type == CompatibilityIssueType.ProjectIncompatible);
                        var packageCount = res.Issues.Count(issue => issue.Type != CompatibilityIssueType.ProjectIncompatible);

                        // Log a summary with compatibility error counts
                        if (projectCount > 0)
                        {
                            logger.LogDebug($"Incompatible projects: {projectCount}");
                        }

                        if (packageCount > 0)
                        {
                            logger.LogDebug($"Incompatible packages: {packageCount}");
                        }
                    }
                }
            }

            return checkResults;
        }

        private async Task<IEnumerable<RestoreTargetGraph>> ExecuteRestoreAsync(
            NuGetv3LocalRepository userPackageFolder,
            IReadOnlyList<NuGetv3LocalRepository> fallbackPackageFolders,
            RemoteWalkContext context,
            CancellationToken token)
        {
            if (_request.Project.TargetFrameworks.Count == 0)
            {
                var message = string.Format(CultureInfo.CurrentCulture, Strings.Log_ProjectDoesNotSpecifyTargetFrameworks, _request.Project.Name, _request.Project.FilePath);
                await _logger.LogAsync(RestoreLogMessage.CreateError(NuGetLogCode.NU1001, message));

                _success = false;
                return Enumerable.Empty<RestoreTargetGraph>();
            }

            _logger.LogMinimal(string.Format(CultureInfo.CurrentCulture, Strings.Log_RestoringPackages, _request.Project.FilePath));

            // Get external project references
            // If the top level project already exists, update the package spec provided
            // with the RestoreRequest spec.
            var updatedExternalProjects = GetProjectReferences(context);

            // Determine if the targets and props files should be written out.
            context.IsMsBuildBased = _request.ProjectStyle != ProjectStyle.DotnetCliTool;

            // Load repositories
            // the external project provider is specific to the current restore project
            context.ProjectLibraryProviders.Add(
                    new PackageSpecReferenceDependencyProvider(updatedExternalProjects, _logger));

            var remoteWalker = new RemoteDependencyWalker(context);

            var projectRange = new LibraryRange()
            {
                Name = _request.Project.Name,
                VersionRange = new VersionRange(_request.Project.Version),
                TypeConstraint = LibraryDependencyTarget.Project | LibraryDependencyTarget.ExternalProject
            };

            // Resolve dependency graphs
            var allInstalledPackages = new HashSet<LibraryIdentity>();
            var allGraphs = new List<RestoreTargetGraph>();
            var runtimeIds = RequestRuntimeUtility.GetRestoreRuntimes(_request);
            var projectFrameworkRuntimePairs = CreateFrameworkRuntimePairs(_request.Project, runtimeIds);
            var hasSupports = _request.Project.RuntimeGraph.Supports.Count > 0;

            var projectRestoreRequest = new ProjectRestoreRequest(
                _request,
                _request.Project,
                _request.ExistingLockFile,
                _runtimeGraphCache,
                _runtimeGraphCacheByPackage,
                _logger);

            var projectRestoreCommand = new ProjectRestoreCommand(projectRestoreRequest);

            var result = await projectRestoreCommand.TryRestore(
                projectRange,
                projectFrameworkRuntimePairs,
                allInstalledPackages,
                userPackageFolder,
                fallbackPackageFolders,
                remoteWalker,
                context,
                forceRuntimeGraphCreation: hasSupports,
                token: token);

            var success = result.Item1;

            allGraphs.AddRange(result.Item2);

            _success = success;

            // Calculate compatibility profiles to check by merging those defined in the project with any from the command line
            foreach (var profile in _request.Project.RuntimeGraph.Supports)
            {
                var runtimes = result.Item3;

                CompatibilityProfile compatProfile;
                if (profile.Value.RestoreContexts.Any())
                {
                    // Just use the contexts from the project definition
                    compatProfile = profile.Value;
                }
                else if (!runtimes.Supports.TryGetValue(profile.Value.Name, out compatProfile))
                {
                    // No definition of this profile found, so just continue to the next one
                    var message = string.Format(CultureInfo.CurrentCulture, Strings.Log_UnknownCompatibilityProfile, profile.Key);

                    await _logger.LogAsync(RestoreLogMessage.CreateWarning(NuGetLogCode.NU1502, message));
                    continue;
                }

                foreach (var pair in compatProfile.RestoreContexts)
                {
                    _logger.LogDebug($" {profile.Value.Name} -> +{pair}");
                    _request.CompatibilityProfiles.Add(pair);
                }
            }

            // Walk additional runtime graphs for supports checks
            if (_success && _request.CompatibilityProfiles.Any())
            {
                var compatibilityResult = await projectRestoreCommand.TryRestore(
                    projectRange,
                    _request.CompatibilityProfiles,
                    allInstalledPackages,
                    userPackageFolder,
                    fallbackPackageFolders,
                    remoteWalker,
                    context,
                    forceRuntimeGraphCreation: true,
                    token: token);

                _success = compatibilityResult.Item1;

                // TryRestore may contain graphs that are already in allGraphs if the
                // supports section contains the same TxM as the project framework.
                var currentGraphs = new HashSet<KeyValuePair<NuGetFramework, string>>(
                    allGraphs.Select(graph => new KeyValuePair<NuGetFramework, string>(
                        graph.Framework,
                        graph.RuntimeIdentifier))
                    );

                foreach (var graph in compatibilityResult.Item2)
                {
                    var key = new KeyValuePair<NuGetFramework, string>(
                        graph.Framework,
                        graph.RuntimeIdentifier);

                    if (currentGraphs.Add(key))
                    {
                        allGraphs.Add(graph);
                    }
                }
            }


            return allGraphs;
        }

        private List<ExternalProjectReference> GetProjectReferences(RemoteWalkContext context)
        {
            // External references
            var updatedExternalProjects = new List<ExternalProjectReference>();

            if (_request.ExternalProjects.Count == 0)
            {
                // If no projects exist add the current project.json file to the project
                // list so that it can be resolved.
                updatedExternalProjects.Add(ToExternalProjectReference(_request.Project));
            }
            else if (_request.ExternalProjects.Count > 0)
            {
                // There should be at most one match in the external projects.
                var rootProjectMatches = _request.ExternalProjects.Where(proj =>
                        string.Equals(
                            _request.Project.Name,
                            proj.PackageSpecProjectName,
                            StringComparison.OrdinalIgnoreCase))
                        .ToList();

                if (rootProjectMatches.Count > 1)
                {
                    throw new InvalidOperationException($"Ambiguous project name '{_request.Project.Name}'.");
                }

                var rootProject = rootProjectMatches.SingleOrDefault();

                if (rootProject != null)
                {
                    // Replace the project spec with the passed in package spec,
                    // for installs which are done in memory first this will be
                    // different from the one on disk
                    updatedExternalProjects.AddRange(_request.ExternalProjects
                        .Where(project =>
                            !project.UniqueName.Equals(rootProject.UniqueName, StringComparison.Ordinal)));

                    var updatedReference = new ExternalProjectReference(
                        rootProject.UniqueName,
                        _request.Project,
                        rootProject.MSBuildProjectPath,
                        rootProject.ExternalProjectReferences);

                    updatedExternalProjects.Add(updatedReference);
                }
            }
            else
            {
                // External references were passed, but the top level project wasn't found.
                // This is always due to an internal issue and typically caused by errors 
                // building the project closure.
                Debug.Fail("RestoreRequest.ExternalProjects contains references, but does not contain the top level references. Add the project we are restoring for.");
                throw new InvalidOperationException($"Missing external reference metadata for {_request.Project.Name}");
            }

            return updatedExternalProjects;
        }

        private static IEnumerable<FrameworkRuntimePair> CreateFrameworkRuntimePairs(
            PackageSpec packageSpec,
            ISet<string> runtimeIds)
        {
            var projectFrameworkRuntimePairs = new List<FrameworkRuntimePair>();
            foreach (var framework in packageSpec.TargetFrameworks)
            {
                // We care about TFM only and null RID for compilation purposes
                projectFrameworkRuntimePairs.Add(new FrameworkRuntimePair(framework.FrameworkName, null));

                foreach (var runtimeId in runtimeIds)
                {
                    projectFrameworkRuntimePairs.Add(new FrameworkRuntimePair(framework.FrameworkName, runtimeId));
                }
            }

            return projectFrameworkRuntimePairs;
        }

        private static RemoteWalkContext CreateRemoteWalkContext(RestoreRequest request, RestoreCollectorLogger logger)
        {
            var context = new RemoteWalkContext(
                request.CacheContext,
                logger);

            foreach (var provider in request.DependencyProviders.LocalProviders)
            {
                context.LocalLibraryProviders.Add(provider);
            }

            foreach (var provider in request.DependencyProviders.RemoteProviders)
            {
                context.RemoteLibraryProviders.Add(provider);
            }

            return context;
        }

        private void DowngradeLockFileToV2(LockFile lockFile)
        {
            // noop
        }

        private void DowngradeLockFileToV1(LockFile lockFile)
        {
            // Remove projects from the library section
            var libraryProjects = lockFile.Libraries.Where(lib => lib.Type == LibraryType.Project).ToArray();

            foreach (var library in libraryProjects)
            {
                lockFile.Libraries.Remove(library);
            }

            // Remove projects from the targets section
            foreach (var target in lockFile.Targets)
            {
                var targetProjects = target.Libraries.Where(lib => lib.Type == LibraryType.Project).ToArray();

                foreach (var library in targetProjects)
                {
                    target.Libraries.Remove(library);
                }
            }

            foreach (var library in lockFile.Targets.SelectMany(target => target.Libraries))
            {
                // Null out all target types, these did not exist in v1
                library.Type = null;
            }

            // Remove the package spec
            lockFile.PackageSpec = null;
        }

        private static ExternalProjectReference ToExternalProjectReference(PackageSpec project)
        {
            return new ExternalProjectReference(
                project.Name,
                project,
                msbuildProjectPath: null,
                projectReferences: Enumerable.Empty<string>());
        }
    }
}<|MERGE_RESOLUTION|>--- conflicted
+++ resolved
@@ -207,7 +207,6 @@
                 restoreTime.Elapsed);
         }
 
-<<<<<<< HEAD
         public static string GetHash(RestoreRequest request)
         {
             if(request.Project.RestoreMetadata.ProjectStyle == ProjectStyle.DotnetCliTool)
@@ -220,7 +219,8 @@
             }
 
             return request.DependencyGraphSpec.GetHash();
-=======
+        }
+        
         private void ReplayWarningsAndErrors()
         {
             var logMessages = _request.ExistingLockFile?.LogMessages ?? Enumerable.Empty<IAssetsLogMessage>();
@@ -242,7 +242,6 @@
 
                 _request.Log.LogAsync(restoreLogMessage);
             }
->>>>>>> 2104ef5a
         }
 
         private KeyValuePair<CacheFile,bool> EvaluateCacheFile()
